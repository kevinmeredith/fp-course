--- conflicted
+++ resolved
@@ -38,11 +38,8 @@
   State s a
   -> s
   -> s
-<<<<<<< HEAD
 exec state s = snd (runState state s)
-=======
-exec state seed = snd (runState state seed)
->>>>>>> 0bbc5615
+
 
 -- | Run the `State` seeded with `s` and retrieve the resulting value.
 --
